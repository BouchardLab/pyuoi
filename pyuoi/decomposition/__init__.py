"""Union of Intersection models with matrix decomposition."""
from .CUR import UoI_CUR
from .CUR import CUR
<<<<<<< HEAD
from .NMF import UoINMF
=======
from .NMF import UoI_NMF
from .NMF import UoI_NMF_Base
>>>>>>> eaf35ffb

__all__ = ["UoI_CUR",
           "CUR",
           "UoI_NMF",
           "UoI_NMF_Base"]<|MERGE_RESOLUTION|>--- conflicted
+++ resolved
@@ -1,12 +1,8 @@
 """Union of Intersection models with matrix decomposition."""
 from .CUR import UoI_CUR
 from .CUR import CUR
-<<<<<<< HEAD
-from .NMF import UoINMF
-=======
 from .NMF import UoI_NMF
 from .NMF import UoI_NMF_Base
->>>>>>> eaf35ffb
 
 __all__ = ["UoI_CUR",
            "CUR",
